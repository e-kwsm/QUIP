# H0 XXXXXXXXXXXXXXXXXXXXXXXXXXXXXXXXXXXXXXXXXXXXXXXXXXXXXXXXXXXXXXXXXXXXXXXXXXXX
# H0 X
# H0 X   libAtoms+QUIP: atomistic simulation library
# H0 X
# H0 X   Portions of this code were written by
# H0 X     Albert Bartok-Partay, Silvia Cereda, Gabor Csanyi, James Kermode,
# H0 X     Ivan Solt, Wojciech Szlachta, Csilla Varnai, Steven Winfield.
# H0 X
# H0 X   Copyright 2006-2015.
# H0 X
# H0 X   These portions of the source code are released under the GNU General
# H0 X   Public License, version 2, http://www.gnu.org/copyleft/gpl.html
# H0 X
# H0 X   If you would like to license the source code under different terms,
# H0 X   please contact Gabor Csanyi, gabor@csanyi.net
# H0 X
# H0 X   Portions of this code were written by Noam Bernstein as part of
# H0 X   his employment for the U.S. Government, and are not subject
# H0 X   to copyright in the USA.
# H0 X
# H0 X
# H0 X   When using this software, please cite the following reference:
# H0 X
# H0 X   http://www.libatoms.org
# H0 X
# H0 X  Additional contributions by
# H0 X    Alessio Comisso, Chiara Gattinoni, and Gianpietro Moras
# H0 X
# H0 XXXXXXXXXXXXXXXXXXXXXXXXXXXXXXXXXXXXXXXXXXXXXXXXXXXXXXXXXXXXXXXXXXXXXXXXXXXX

.PHONY: config doc clean deepclean distclean install test quippy doc install-structures install-dtds install-Tools install-build.QUIP_ARCH install-quippy libquip

ifndef QUIP_ARCH
$(error "You need to define the architecture using the QUIP_ARCH variable. Check out the arch/ subdirectory.")
else
include arch/Makefile.${QUIP_ARCH}
endif

# include other makefiles and export env variables
export QUIP_ARCH

ifeq (${QUIP_ROOT},)
QUIP_ROOT=${PWD}
endif

export QUIP_ROOT
export SCRIPT_PATH=${QUIP_ROOT}/bin
export BUILDDIR=${QUIP_ROOT}/build/${QUIP_ARCH}${QUIP_ARCH_SUFFIX}

ifneq ($(findstring mpi, ${QUIP_ARCH}),)
QUIP_MPI_SUFFIX=_mpi
endif

export QUIP_MPI_SUFFIX

-include ${BUILDDIR}/Makefile.inc

# create modules list

MODULES = libAtoms

# add any third party packages first, but after libAtoms in case they want to
# use it
ifeq (${HAVE_THIRDPARTY},1)
   THIRDPARTY = ThirdParty
   MODULES += ThirdParty
   THIRDPARTY_LIBS := libthirdparty.a

ifeq (${HAVE_FX},1)
   THIRDPARTY_LIBS += libfx.a
endif
ifeq (${HAVE_SCME},1)
   THIRDPARTY_LIBS += libscme.a
endif
ifeq (${HAVE_MTP},1)
   THIRDPARTY_LIBS += libmtp.a
endif
ifeq (${HAVE_MBD},1)
   THIRDPARTY_LIBS += libmbd.a
endif
ifeq (${HAVE_TTM_NF},1)
   THIRDPARTY_LIBS += libttm_nf.a
endif
ifeq (${HAVE_CH4},1)
   THIRDPARTY_LIBS += libch4.a
endif

endif


# add GAP modules if we have them - they need to come before other modules, except for libAtoms
ifeq (${HAVE_GAP},1)
MODULES += GAP
GAP += GAP
GAP_PROGRAMS = gap_programs
else
GAP =
GAP_PROGRAMS =
endif

# now add the rest of the modules
MODULES += Potentials Utils Programs FilePot_drivers Structure_processors

# diagnostic
$(info Using QUIP_ARCH=${QUIP_ARCH}, MODULES=${MODULES}, QUIP_ROOT=${QUIP_ROOT})

# the first target
all: ${MODULES} ${GAP_PROGRAMS}

FOX = fox
export FOX_LIBDIR=${QUIP_ROOT}/src/${FOX}/objs.${QUIP_ARCH}/lib
export FOX_INCDIR=${QUIP_ROOT}/src/${FOX}/objs.${QUIP_ARCH}/finclude

# now we can include the config makefile, it needs to come after the default target
include Makefile.config
include Makefile.rules

${BUILDDIR}/Makefile.inc:
	@if [ "$(MAKECMDGOALS)" != config ]; then\
		echo ;\
		echo "${BUILDDIR}/Makefile.inc not found. Perhaps you forgot to run \`make config'?" ;\
		echo ;\
		exit 1 ;\
		fi

# Automatically pull the submodules if the user didn't.
# Remove the Makefile.QUIP if it has failed previously.
src/${FOX}/configure:
	@echo "Attempting to automatically clone fox submodule"
	rm -f src/${FOX}/Makefile.QUIP
	git submodule update --init src/${FOX} || \
	    { echo "fox clone failed. Download it manually" ; exit 1 ; }

${FOX}: src/${FOX}/configure src/${FOX}/objs.${QUIP_ARCH}/lib/libFoX_common.a
src/${FOX}/objs.${QUIP_ARCH}/lib/libFoX_common.a:
	cp Makefile.fox src/${FOX}/Makefile.QUIP
	make -C src/${FOX} -I${PWD} -I${PWD}/arch -I${BUILDDIR} -f Makefile.QUIP

FOX_STATIC_LIBFILES = $(patsubst -l%,${FOX_LIBDIR}/lib%.a,${FOX_LIBS})
FOX_STATIC_LIBFILE_OBJS = $(shell for i in ${FOX_STATIC_LIBFILES}; do ar -t $$i; done | grep \.o)

# general rule to make a module

${MODULES}:  ${BUILDDIR}/Makefile.inc ${BUILDDIR} ${FOX}
	@echo "********************************************"
	@echo ""
	@echo " Making $@ "
	@echo ""
	@echo "********************************************"
	rm -f ${BUILDDIR}/Makefile
	cp ${PWD}/src/$@/Makefile ${BUILDDIR}/Makefile
	${MAKE} -C ${BUILDDIR} QUIP_ROOT=${QUIP_ROOT} VPATH=${PWD}/src/$@ -I${PWD} -I${PWD}/arch
	rm ${BUILDDIR}/Makefile

# general rule to make a program in the Programs
# src directory, makes sure everything else is
# built first

Programs/% src/Programs/% : ${MODULES}
	@echo "********************************************"
	@echo ""
	@echo " Making Programs "
	@echo ""
	@echo "********************************************"
	rm -f ${BUILDDIR}/Makefile
	cp ${PWD}/src/Programs/Makefile ${BUILDDIR}/Makefile
	${MAKE} -C ${BUILDDIR} QUIP_ROOT=${QUIP_ROOT} VPATH=${PWD}/src/Programs -I${PWD} -I${PWD}/arch $(lastword $(subst /, ,$@))
	rm ${BUILDDIR}/Makefile

# dependencies between modules

ifeq (${HAVE_GAP},1)
GAP: libAtoms ${FOX}
endif

gap_programs: ${MODULES}
	@echo "********************************************"
	@echo ""
	@echo " Making GAP programs "
	@echo ""
	@echo "********************************************"
	rm -f ${BUILDDIR}/Makefile
	cp ${PWD}/src/GAP/Makefile ${BUILDDIR}/Makefile
	${MAKE} -C ${BUILDDIR} QUIP_ROOT=${QUIP_ROOT} VPATH=${PWD}/src/GAP -I${PWD} -I${PWD}/arch Programs
	rm ${BUILDDIR}/Makefile


ThirdParty: libAtoms
Potentials: libAtoms  ${GAP}
Utils:  libAtoms ${GAP} Potentials
FilePot_drivers:  libAtoms  Potentials Utils
Programs: libAtoms ${GAP} Potentials Utils
Tests: libAtoms  ${GAP} Potentials Utils
libatoms: libAtoms

libquip: libquip.a

libquip.a: ${MODULES}
	LIBQUIP_OBJS="$(shell for i in ${BUILDDIR}/libquiputils.a ${BUILDDIR}/libquip_core.a $(addprefix ${BUILDDIR}/,${GAP_LIBFILE}) ${BUILDDIR}/libatoms.a $(addprefix ${BUILDDIR}/,${THIRDPARTY_LIBS}) ${FOX_STATIC_LIBFILES}; do ar -t $$i; done | grep \.o)" && \
		     cd ${BUILDDIR} && for i in ${FOX_STATIC_LIBFILES}; do ar -x $$i; done && ar -rcs $@ $$LIBQUIP_OBJS

${BUILDDIR}:
	@if [ ! -d build/${QUIP_ARCH}${QUIP_ARCH_SUFFIX} ] ; then mkdir -p build/${QUIP_ARCH}${QUIP_ARCH_SUFFIX} ; fi

quippy: libquip.a ${GAP_PROGRAMS}
	@echo "********************************************"
	@echo ""
	@echo " Making quippy "
	@echo ""
	@echo "********************************************"
	# fixme: restore the old functionality with commands like:
	# ${MAKE} -C quippy -I${PWD} -I${PWD}/arch clean
	rm -f ${BUILDDIR}/Makefile
	cp ${PWD}/quippy/Makefile ${BUILDDIR}/Makefile
	${MAKE} -C ${BUILDDIR} QUIP_ROOT=${QUIP_ROOT} -I${PWD} -I${PWD}/arch build
	rm ${BUILDDIR}/Makefile

install-quippy: quippy

clean-quippy:
	${MAKE} -C quippy -I${PWD} -I${PWD}/arch clean

clean: ${BUILDDIR}
	-${MAKE} clean-quippy
	for mods in ${MODULES} ; do \
	  echo "clean in $$mods"; \
	  rm -f ${BUILDDIR}/Makefile ; \
	  cp ${PWD}/src/$$mods/Makefile ${BUILDDIR}/Makefile ; \
	  ${MAKE} -C ${BUILDDIR} USE_MAKEDEP=0 QUIP_ROOT=${QUIP_ROOT} VPATH=${PWD}/src/$$mods -I${PWD} -I${PWD}/arch clean ; \
	done
	rm -f ${BUILDDIR}/libquip.a
	rm -rf src/${FOX}/objs.${QUIP_ARCH}

deepclean: clean

distclean: clean
	rm -rf build

install-structures:
ifeq (${QUIP_STRUCTS_DIR},)
	@echo
	@echo "QUIP_STRUCTS_DIR must be defined to install structures"
else
	${MAKE} -C share/Structures QUIP_STRUCTS_DIR=$(QUIP_STRUCTS_DIR) install
endif

install: ${MODULES} install-structures
ifeq (${QUIP_INSTALLDIR},)
	@echo
	@echo "'make install' needs QUIP_INSTALLDIR to be defined to install "
	@echo "programs"
else
	if [ ! -d ${QUIP_INSTALLDIR} ]; then \
	  echo "make install: QUIP_INSTALLDIR '${QUIP_INSTALLDIR}' doesn't exist or isn't a directory"; \
	  exit 1; \
	else	 \
	  for mods in ${MODULES} ; do \
	    rm -f ${BUILDDIR}/Makefile ;\
	    cp ${PWD}/src/$$mods/Makefile ${BUILDDIR}/Makefile ;\
	    ${MAKE} -C ${BUILDDIR} QUIP_ROOT=${QUIP_ROOT} -I${PWD} -I${PWD}/arch install ;\
	    rm ${BUILDDIR}/Makefile ;\
	  done ;\
	fi
endif

test: quippy
	#- cd tests
	#- make
	#- cd ..
	${MAKE} -C tests -I${PWD} -I${PWD}/arch -I${BUILDDIR}

GIT_SUBDIRS=src/GAP src/ThirdParty

git_pull_all:
	git pull --recurse-submodules
	@for d in ${GIT_SUBDIRS}; do if [ -d $$d ]; then pushd $$d; git pull; popd; fi; done
<<<<<<< HEAD
=======

distribution:
	./bin/gitversion > GIT_VERSION
	git archive HEAD > ../QUIP.distribution.`date +%Y-%m-%d`.tar
	tar rvf ../QUIP.distribution.`date +%Y-%m-%d`.tar GIT_VERSION
	bzip2 ../QUIP.distribution.`date +%Y-%m-%d`.tar
	rm GIT_VERSION
	@for d in ${GIT_SUBDIRS}; do if [ -d $$d ]; then pushd $$d; git archive HEAD | bzip2 > ../../$$d.distribution.`date +%Y-%m-%d`.tar.bz2; popd; fi; done
>>>>>>> f78825ab
<|MERGE_RESOLUTION|>--- conflicted
+++ resolved
@@ -274,8 +274,6 @@
 git_pull_all:
 	git pull --recurse-submodules
 	@for d in ${GIT_SUBDIRS}; do if [ -d $$d ]; then pushd $$d; git pull; popd; fi; done
-<<<<<<< HEAD
-=======
 
 distribution:
 	./bin/gitversion > GIT_VERSION
@@ -283,5 +281,4 @@
 	tar rvf ../QUIP.distribution.`date +%Y-%m-%d`.tar GIT_VERSION
 	bzip2 ../QUIP.distribution.`date +%Y-%m-%d`.tar
 	rm GIT_VERSION
-	@for d in ${GIT_SUBDIRS}; do if [ -d $$d ]; then pushd $$d; git archive HEAD | bzip2 > ../../$$d.distribution.`date +%Y-%m-%d`.tar.bz2; popd; fi; done
->>>>>>> f78825ab
+	@for d in ${GIT_SUBDIRS}; do if [ -d $$d ]; then pushd $$d; git archive HEAD | bzip2 > ../../$$d.distribution.`date +%Y-%m-%d`.tar.bz2; popd; fi; done