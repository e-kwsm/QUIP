! H0 XXXXXXXXXXXXXXXXXXXXXXXXXXXXXXXXXXXXXXXXXXXXXXXXXXXXXXXXXXXXXXXXXXXXXXXXXXXX
! H0 X
! H0 X   libAtoms+QUIP: atomistic simulation library
! H0 X
! H0 X   Portions of this code were written by
! H0 X     Albert Bartok-Partay, Silvia Cereda, Gabor Csanyi, James Kermode,
! H0 X     Ivan Solt, Wojciech Szlachta, Csilla Varnai, Steven Winfield.
! H0 X
! H0 X   Copyright 2006-2010.
! H0 X
! H0 X   These portions of the source code are released under the GNU General
! H0 X   Public License, version 2, http://www.gnu.org/copyleft/gpl.html
! H0 X
! H0 X   If you would like to license the source code under different terms,
! H0 X   please contact Gabor Csanyi, gabor@csanyi.net
! H0 X
! H0 X   Portions of this code were written by Noam Bernstein as part of
! H0 X   his employment for the U.S. Government, and are not subject
! H0 X   to copyright in the USA.
! H0 X
! H0 X
! H0 X   When using this software, please cite the following reference:
! H0 X
! H0 X   http://www.libatoms.org
! H0 X
! H0 X  Additional contributions by
! H0 X    Alessio Comisso, Chiara Gattinoni, and Gianpietro Moras
! H0 X
! H0 XXXXXXXXXXXXXXXXXXXXXXXXXXXXXXXXXXXXXXXXXXXXXXXXXXXXXXXXXXXXXXXXXXXXXXXXXXXX

#include "error.inc"
module md_module
use libatoms_module
use potential_module
implicit none
private

  public :: md_params
  type md_params
    character(len=STRING_LENGTH) :: atoms_in_file, params_in_file, trajectory_out_file, flux_out_file
    integer :: N_steps
    real(dp) :: max_time
    real(dp) :: dt,  T_increment_time, damping_tau
    real(dp) :: T_initial, T_cur, T_final, T_increment, langevin_tau, adaptive_langevin_NH_tau, p_ext, barostat_tau, nose_hoover_tau, barostat_mass_factor
    logical :: hydrostatic_strain, diagonal_strain, finite_strain_formulation
    logical :: langevin_OU
    real(dp) :: cutoff_buffer
    integer :: velocity_rescaling_freq
    logical :: calc_virial, calc_energy, const_T, const_P, all_purpose_thermostat, all_purpose_thermostat_massive, nose_hoover_thermostat, barostat_const_T
    real(dp) :: all_purpose_thermostat_NHL_tau, all_purpose_thermostat_NHL_NH_tau
    character(len=STRING_LENGTH) :: pot_init_args, pot_calc_args, first_pot_calc_args
    integer :: summary_interval, params_print_interval, at_print_interval, pot_print_interval
    real(dp) :: flux_print_interval
    character(len=STRING_LENGTH), allocatable :: print_property_list(:)
    integer :: rng_seed
    logical :: damping, rescale_initial_velocity
    logical :: calc_local_ke
    real(dp) :: rescale_initial_velocity_T
    logical :: variable_T, zero_momentum, zero_angular_momentum
    logical :: quiet_calc, do_timing
    integer :: advance_md_substeps
    logical :: v_dep_quants_extra_calc
    real(dp) :: extra_heat
    logical :: continuation
    logical :: use_fortran_random
    character(len=STRING_LENGTH) :: verbosity
    logical :: netcdf4
logical :: NPT_NB
  end type md_params

public :: get_params, print_params, do_prints, initialise_md_thermostat, update_md_thermostat

integer, parameter, public :: uflux = 110

contains

subroutine get_params(params, mpi_glob)
  type(md_params), intent(inout) :: params
  type(MPI_context), intent(inout) :: mpi_glob

  type(Dictionary) :: md_params_dict
  type(Extendable_Str) :: es
  logical :: md_params_exist
  character(len=STRING_LENGTH) :: print_property_list_str
  integer :: n_print_property_list
  logical :: has_N_steps
  logical p_ext_is_present

  type(MPI_Context) :: mpi_loc
  integer :: n_procs_per_task, n_param_strings
  character(len=10240) :: param_strings(64)

  call initialise(md_params_dict)
  call param_register(md_params_dict, 'atoms_in_file', 'stdin', params%atoms_in_file, help_string="Initial atomic data file name")
  call param_register(md_params_dict, 'trajectory_out_file', 'traj.xyz', params%trajectory_out_file, help_string="Trajectory output file name ")
  call param_register(md_params_dict, 'flux_out_file', 'flux.dat', params%flux_out_file, help_string="Name of output file for heat flux")
  call param_register(md_params_dict, 'params_in_file', 'quip_params.xml', params%params_in_file, help_string="QUIP XML parameter file name")
  call param_register(md_params_dict, 'rng_seed', '-1', params%rng_seed, help_string="Random seed")
  call param_register(md_params_dict, 'N_steps', '1', params%N_steps, has_value_target=has_N_steps, help_string="Number of MD steps to perform")
  call param_register(md_params_dict, 'max_time', '-1.0', params%max_time, help_string="Maximum simulation time (femtoseconds)")
  call param_register(md_params_dict, 'dt', '1.0', params%dt, help_string="Time step of the verlet iteration (femtoseconds)")
  call param_register(md_params_dict, 'all_purpose_thermostat', 'F', params%all_purpose_thermostat, help_string="if true, use new all purpose thermostat")
  call param_register(md_params_dict, 'all_purpose_thermostat_massive', 'F', params%all_purpose_thermostat_massive, help_string="if true, use massive N-H in all purpose thermostat")
  call param_register(md_params_dict, 'all_purpose_thermostat_NHL_tau', '0.0', params%all_purpose_thermostat_NHL_tau, help_string="tau of Langevin part of NHL in all purpose thermostat")
  call param_register(md_params_dict, 'all_purpose_thermostat_NHL_NH_tau', '0.0', params%all_purpose_thermostat_NHL_NH_tau, help_string="tau of N-H part of NHL in all purpose thermostat")
  call param_register(md_params_dict, 'nose_hoover_thermostat', 'F', params%nose_hoover_thermostat, help_string="if true, use new plain Nose Hoover for const T")
  call param_register(md_params_dict, 'barostat_const_T', 'T', params%barostat_const_T, help_string="if true and running const_T, thermalize barostat for const T")
  ! call param_register(md_params_dict, 'const_T', 'F', params%const_T, help_string="if true, do constant T, set automatically when T >= 0.0")
  ! call param_register(md_params_dict, 'const_P', 'F', params%const_P, help_string="is true, do constant P")
  ! call param_register(md_params_dict, 'variable_T', 'F', params%variable_T, help_string="set automatically when T_final >= 0")
  call param_register(md_params_dict, 'T', '-1.0', params%T_initial, help_string="Initial simulation temperature (Kelvin), enables const_T if >= 0.0")
  call param_register(md_params_dict, 'T_final', '-1.0', params%T_final, help_string="Final simulation temperature (enables variable_T if >= 0.0)")
  call param_register(md_params_dict, 'T_increment', '10.0', params%T_increment, help_string="Temperature increments for variable_T")
  call param_register(md_params_dict, 'T_increment_time', '10.0', params%T_increment_time, help_string="time to wait between increments of T")
  call param_register(md_params_dict, 'p_ext', '0.0', params%p_ext, help_string="External pressure (GPa), enables const_P if set explicitly", has_value_target=p_ext_is_present)
  call param_register(md_params_dict, 'hydrostatic_strain', 'T', params%hydrostatic_strain, help_string="If true, and using all purpose thermostat/barostat, force hydrostatic strain only")
  call param_register(md_params_dict, 'diagonal_strain', 'T', params%diagonal_strain, help_string="If true, and using all purpose thermostat/barostat, force diagonal strain only")
  call param_register(md_params_dict, 'finite_strain_formulation', 'F', params%finite_strain_formulation, help_string="If true, use finite strain formulation from Tadmor & Miller book")
call param_register(md_params_dict, 'NPT_NB', 'F', params%NPT_NB, help_string="use NPT_NB algorithm for constant P")
  call param_register(md_params_dict, 'damping', 'F', params%damping, help_string="if true, do damping")
  call param_register(md_params_dict, 'damping_tau', '10.0', params%damping_tau, help_string="time constant for damped MD")
  call param_register(md_params_dict, 'rescale_initial_velocity', 'F', params%rescale_initial_velocity, help_string="if true, rescale initial velocity so T=rescale_initial_velocity_T")
  call param_register(md_params_dict, 'rescale_initial_velocity_T', '-1.0', params%rescale_initial_velocity_T, help_string="T for rescale_initial_velocity")
  call param_register(md_params_dict, 'langevin_tau', '100.0', params%langevin_tau, help_string="time constant for Langevin thermostat")
  call param_register(md_params_dict, 'nose_hoover_tau', '100.0', params%nose_hoover_tau, help_string="time constant for nose_hoover thermostat")
  call param_register(md_params_dict, 'adaptive_langevin_NH_tau', '0.0', params%adaptive_langevin_NH_tau, help_string="tau for Nose-Hoover part of open Langevin thermostat, active if > 0")
  call param_register(md_params_dict, 'barostat_tau', '10.0', params%barostat_tau, help_string="time constant for barostat Langevin")
  call param_register(md_params_dict, 'barostat_mass_factor', '1.0', params%barostat_mass_factor, help_string="factor to multiply barostat mass by, if default leads to overly fast dynamics")
  call param_register(md_params_dict, 'langevin_OU', 'F', params%langevin_OU, help_string="If true, do Ornstein-Uhlenbeck Langevin dynamics")
  call param_register(md_params_dict, 'calc_virial', 'F', params%calc_virial, help_string="if true, calculate virial each step")
  call param_register(md_params_dict, 'calc_energy', 'T', params%calc_energy, help_string="if true, calculate energy each step")
  call param_register(md_params_dict, 'pot_init_args', PARAM_MANDATORY, params%pot_init_args, help_string="args string to initialise potential")
  call param_register(md_params_dict, 'cutoff_buffer', '0.5', params%cutoff_buffer, help_string="extra distance to calculate neighbors (added to potential cutoff) so that list doesn't have to be recalculated every step")
  call param_register(md_params_dict, 'summary_interval', '1', params%summary_interval, help_string="how often to print summary line")
  call param_register(md_params_dict, 'params_print_interval', '-1', params%params_print_interval, help_string="how often to print atoms%params")
  call param_register(md_params_dict, 'at_print_interval', '100', params%at_print_interval, help_string="how often to print atomic config to traj file")
  call param_register(md_params_dict, 'flux_print_interval', '10.0', params%flux_print_interval, help_string="how often to print heat flux (fs)")
  call param_register(md_params_dict, 'print_property_list', '', print_property_list_str, help_string="list of properties to print for atoms")
  call param_register(md_params_dict, 'pot_print_interval', '-1', params%pot_print_interval, help_string="how often to print potential object")
  call param_register(md_params_dict, 'zero_momentum', 'F', params%zero_momentum, help_string="zero total momentum before starting")
  call param_register(md_params_dict, 'zero_angular_momentum', 'F', params%zero_angular_momentum, help_string="zero total angular momentum (about CoM) before starting")
  call param_register(md_params_dict, 'pot_calc_args', '', params%pot_calc_args, help_string="args string for potential calc")
  call param_register(md_params_dict, 'first_pot_calc_args', '', params%first_pot_calc_args, help_string="args string for first potential calc")
  call param_register(md_params_dict, 'quiet_calc', 'T', params%quiet_calc, help_string="do calc() quietly")
  call param_register(md_params_dict, 'do_timing', 'F', params%do_timing, help_string="if true, do timing")
  call param_register(md_params_dict, 'advance_md_substeps', '-1', params%advance_md_substeps, help_string="how many actual MD steps for each apparent steps, for things like hybrid MC")
  call param_register(md_params_dict, 'v_dep_quants_extra_calc', 'F', params%v_dep_quants_extra_calc, help_string="do extra call to calc for velocity dependent quantities (like heat flux)")
  call param_register(md_params_dict, 'continuation', 'F', params%continuation, help_string="if true, this is a continuation of an old run, read initial time and i_step from input config")
  call param_register(md_params_dict, 'extra_heat', '0.0', params%extra_heat, help_string="If > 0, add extra heating of this magnitude to atoms with field extra_heat_mask /= 0, for testing thermostats")
  call param_register(md_params_dict, 'use_fortran_random', 'F', params%use_fortran_random, help_string="if true, use fortran builtin random_number() routine")
  call param_register(md_params_dict, 'verbosity', 'NORMAL', params%verbosity, help_string="verbosity level of run")
  call param_register(md_params_dict, 'calc_local_ke', 'F', params%calc_local_ke, help_string="if true, calculate local ke")
  call param_register(md_params_dict, 'netcdf4', 'F', params%netcdf4, help_string="if true, write trajectories in NetCDF4 (HDF5, compressed) format")

  inquire(file='md_params', exist=md_params_exist)
  if (md_params_exist) then
    call print("WARNING: md reading parameters from 'md_params' file, ignoring anything on command line", PRINT_ALWAYS)
    call initialise(es)
    call read(es, 'md_params', convert_to_string=.true., mpi_comm=mpi_glob%communicator, mpi_id=mpi_glob%my_proc)
    if (any(es%s(1:es%len) == '^')) then ! multiple independent runs
      call split_string_simple(string(es), param_strings, n_param_strings, '^')
      if (mpi_glob%my_proc == 0) call print ("Multiple runs " // n_param_strings)
      n_procs_per_task=mpi_glob%n_procs/n_param_strings
      call split_context(mpi_glob, mpi_glob%my_proc/n_procs_per_task, mpi_loc)
      es = param_strings(mpi_glob%my_proc/n_procs_per_task+1)
      mpi_glob = mpi_loc
    endif
    if (.not. param_read_line(md_params_dict, string(es))) then
      call param_print_help(md_params_dict)
      call system_abort("Error reading params from md_params file")
    endif
    call finalise(es)
  else
     if (.not. param_read_args(md_params_dict)) then
       call param_print_help(md_params_dict)
       call system_abort("Error reading params from command line")
     endif
  end if

  if (len(trim(params%pot_init_args)) == 0) then
     call param_print_help(md_params_dict)
     call system_abort("get_params got empty pot_init_args")
  end if
  call finalise(md_params_dict)

  params%const_P = .false.
  params%const_T = .false.
  params%variable_T = .false.
  if (p_ext_is_present) params%const_P = .true.
  if (params%T_initial >= 0.0_dp) params%const_T = .true.
  if (params%T_final >= 0.0_dp) params%variable_T = .true.

  system_use_fortran_random = params%use_fortran_random

  if (len_trim(params%first_pot_calc_args) == 0) params%first_pot_calc_args = params%pot_calc_args


  if (has_N_steps .and. params%N_steps >= 0 .and. params%max_time > 0.0_dp) then
    call system_abort("get_params got both N_steps="//params%N_steps//" >= 0 and max_time="//params%max_time//" > 0.0")
  endif
  if (params%max_time <= 0.0_dp .and. params%N_steps < 0) call system_abort("get_params got max_time="//params%max_time//" <= 0.0 and N_steps=" // params%N_steps // " < 0")
  if (params%dt <= 0.0_dp) call system_abort("get_params got dt " // params%dt // " <= 0.0")
  if (params%rescale_initial_velocity .and. params%rescale_initial_velocity_T < 0.0_dp) then
    call system_abort("Got rescale_initial_velocity, but rescale_initial_velocity_T="//params%rescale_initial_velocity_T//" < 0.0")
  endif
  if (params%const_T) then
    if (params%langevin_tau <= 0.0_dp .and. params%adaptive_langevin_NH_tau <= 0.0_dp) &
      call system_abort("get_params got const_T, but langevin_tau=" // params%langevin_tau // " and adaptive_langevin_NH_tau="//params%adaptive_langevin_NH_tau//" <= 0.0")
  endif

  if (len_trim(print_property_list_str) > 0) then
    allocate(params%print_property_list(500))
    call split_string_simple(trim(print_property_list_str), params%print_property_list, n_print_property_list, ':')
    deallocate(params%print_property_list)
    allocate(params%print_property_list(n_print_property_list))
    call split_string_simple(trim(print_property_list_str), params%print_property_list, n_print_property_list, ':')
  else
    if (allocated(params%print_property_list)) deallocate(params%print_property_list)
  endif

  params%T_cur = params%T_initial

end subroutine get_params

subroutine print_params(params)
  type(md_params), intent(in) :: params

  integer :: i

  call print("md_params%pot_init_args='" // trim(params%pot_init_args) // "'")
  call print("md_params%pot_calc_args='" // trim(params%pot_calc_args) // "'")
  call print("md_params%first_pot_calc_args='" // trim(params%first_pot_calc_args) // "'")
  call print("md_params%atoms_in_file='" // trim(params%atoms_in_file) // "'")
  call print("md_params%params_in_file='" // trim(params%params_in_file) // "'")
  call print("md_params%trajectory_out_file='" // trim(params%trajectory_out_file) // "'")
  call print("md_params%flux_out_file='" // trim(params%flux_out_file) // "'")
  call print("md_params%cutoff_buffer='" // params%cutoff_buffer // "'")
  call print("md_params%rng_seed=" // params%rng_seed)
  call print("md_params%N_steps=" // params%N_steps)
  call print("md_params%max_time=" // params%max_time)
  call print("md_params%dt=" // params%dt)

  call print("md_params%all_purpose_thermostat=" // params%all_purpose_thermostat)
  call print("md_params%all_purpose_thermostat_massive=" // params%all_purpose_thermostat_massive)
  call print("md_params%const_T=" // params%const_T)
  if (params%const_T) then
     call print("md_params%T_initial=" // params%T_initial)
     call print("md_params%T_final=" //  params%T_initial)
     if (params%T_final >= 0.0_dp) then
	call print("md_params%T_increment=" // params%T_increment)
	call print("md_params%T_increment_time=" // params%T_increment_time)
     endif
     call print("md_params%langevin_OU=" // params%langevin_OU)
     call print("md_params%langevin_tau=" // params%langevin_tau)
     call print("md_params%adaptive_langevin_NH_tau=" // params%adaptive_langevin_NH_tau)
  end if
  call print("md_params%rescale_initial_velocity=" // params%rescale_initial_velocity)
  call print("md_params%rescale_initial_velocity_T=" // params%rescale_initial_velocity_T)
  call print("md_params%variable_T=" // params%variable_T)
  call print("md_params%damping=" // params%damping)
  if(params%damping) then
    call print("md_params%damping_tau=" // params%damping_tau)
  endif

  call print("md_params%const_P=" // params%const_P)
  call print("md_params%p_ext=" // params%p_ext)
  call print("md_params%hydrostatic_strain=" // params%hydrostatic_strain)
  call print("md_params%diagonal_strain=" // params%diagonal_strain)
  call print("md_params%finite_strain_formulation=" // params%finite_strain_formulation)
  call print("md_params%barostat_tau=" // params%barostat_tau)
  call print("md_params%barostat_const_T=" // params%barostat_const_T)
  call print("md_params%barostat_mass_factor=" // params%barostat_mass_factor)

  call print("md_params%calc_virial=" // params%calc_virial)
  call print("md_params%calc_energy=" // params%calc_energy)
  call print("md_params%summary_interval=" // params%summary_interval)
  call print("md_params%params_print_interval=" // params%params_print_interval)
  call print("md_params%at_print_interval=" // params%at_print_interval)
  call print("md_params%flux_print_interval=" // params%flux_print_interval)
  call print("md_params%print_property_list=", nocr=.true.)
  if (allocated(params%print_property_list)) then
    if (size(params%print_property_list) > 0) then
      call print(trim(params%print_property_list(1)), nocr=.true.)
      do i=2, size(params%print_property_list)
	call print(":"//trim(params%print_property_list(i)), nocr=.true.)
      end do
    endif
  endif
  call print("", nocr=.false.)
  call print("md_params%pot_print_interval=" // params%pot_print_interval)
  call print("md_params%zero_momentum=" // params%zero_momentum)
  call print("md_params%zero_angular_momentum=" // params%zero_angular_momentum)
  call print("md_params%quiet_calc=" // params%quiet_calc)
  call print("md_params%do_timing=" // params%do_timing)
  call print("md_params%advance_md_substeps=" // params%advance_md_substeps)
  call print("md_params%v_dep_quants_extra_calc=" // params%v_dep_quants_extra_calc)
  call print("md_params%extra_heat=" // params%extra_heat)
  call print("md_params%continuation=" // params%continuation)
  call print("md_params%calc_local_ke=" // params%calc_local_ke)
end subroutine print_params

subroutine print_usage()
  call Print('Usage: md <command line arguments>', PRINT_ALWAYS)
  call Print('available parameters (in md_params file or on command line):', PRINT_ALWAYS)
  call Print('  pot_init_args="args" [pot_calc_args="args"] [first_pot_calc_args="args"]', PRINT_ALWAYS)
  call Print('  [atoms_in_file=file(stdin)] [params_in_file=file(quip_params.xml)]', PRINT_ALWAYS)
  call Print('  [trajectory_out_file=file(traj.xyz)] [cutoff_buffer=(0.5)] [rng_seed=n(none)]', PRINT_ALWAYS)
  call Print('  [N_steps=n(1)] [max_time=t(-1.0)] [dt=dt(1.0)] [const_T=logical(F)] [T=T(0.0)] [langevin_tau=tau(100.0)]', PRINT_ALWAYS)
  call Print('  [calc_virial=logical(F)]', PRINT_ALWAYS)
  call Print('  [summary_interval=n(1)] [params_print_interval=n(-1)] [at_print_interval=n(100)]', PRINT_ALWAYS)
  call Print('  [print_property_list=prop1:prop2:...()] [pot_print_interval=n(-1)]', PRINT_ALWAYS)
  call Print('  [zero_momentum=T/F(F)] [zero_angular_momentum=T/F(F)]', PRINT_ALWAYS)
  call Print('  [quiet_calc=T/F(T)] [do_timing=T/F(F)] [advance_md_substeps=N(-1)] [v_dep_quants_extra_calc=T/F(F)]', PRINT_ALWAYS)
  call Print('  [continuation=T/F(F)]', PRINT_ALWAYS)
end subroutine print_usage

subroutine do_prints(params, ds, e, pot, restraint_stuff, restraint_stuff_timeavg, traj_out, i_step, override_intervals)
  type(md_params), intent(in) :: params
  type(DynamicalSystem), intent(inout) :: ds
  real(dp), intent(in) :: e
  type(potential), intent(in) :: pot
  real(dp), allocatable, intent(in) :: restraint_stuff(:,:), restraint_stuff_timeavg(:,:)
  type(Cinoutput), optional, intent(inout) :: traj_out
  integer, intent(in) :: i_step
  logical, optional :: override_intervals
  real(dp) :: flux(3), tprin

  logical my_override_intervals
  integer at_i_step

  my_override_intervals = optional_default(.false., override_intervals)

  if (params%summary_interval > 0) then
    if (my_override_intervals .or. mod(i_step,params%summary_interval) == 0) call print_summary(params, ds, e)
  endif
  if (allocated(restraint_stuff)) then
     if (params%summary_interval > 0) then
	if (my_override_intervals .or. mod(i_step, params%summary_interval) == 0) &
	   call print_restraint_stuff(params, ds, restraint_stuff, restraint_stuff_timeavg)
     endif
  endif

  if (params%params_print_interval > 0) then
    if (my_override_intervals .or. mod(i_step,params%params_print_interval) == 0) call print_atoms_params(params, ds%atoms)
  endif

  if (params%pot_print_interval > 0) then
    if (my_override_intervals .or. mod(i_step,params%pot_print_interval) == 0) call print_pot(params, pot)
  endif

  if (params%at_print_interval > 0) then
      if (my_override_intervals .or. mod(i_step,params%at_print_interval) == 0) &
	call print_at(params, ds, e, pot, traj_out)
  endif

  if (params%flux_print_interval > 0.0_dp) then
     ! just a short alias
     tprin = params%flux_print_interval
     ! if the time is close to a 
     if (abs(modulo(ds%t + 0.5_dp*tprin, tprin) - 0.5_dp*tprin).le.1e-7) then
        call get_param_value(ds%atoms, "flux", flux)
        call get_param_value(ds%atoms, "i_step", at_i_step)
        write (uflux,'(I12,F16.3,F12.4,3E24.12)') at_i_step, ds%t, temperature(ds,instantaneous=.true.), flux
     end if
  end if

end subroutine

subroutine print_restraint_stuff(params, ds, restraint_stuff, restraint_stuff_timeavg)
  type(md_params), intent(in) :: params
  type(DynamicalSystem), intent(in) :: ds
  real(dp), intent(in) :: restraint_stuff(:,:), restraint_stuff_timeavg(:,:)

  logical, save :: firstcall = .true.

  if (firstcall) then
    call print("#RI t  target_v C E dE/dcoll dE/dk ....")
    call print("#R t  target_v C E dE/dcoll dE/dk ....")
    firstcall = .false.
  endif
  call print("RI " // ds%t // " " // reshape( restraint_stuff, (/ size(restraint_stuff) /) ))
  call print("R " // ds%t // " " // reshape( restraint_stuff_timeavg, (/ size(restraint_stuff_timeavg) /) ))
end subroutine

subroutine print_summary(params, ds, e)
  type(md_params), intent(in) :: params
  type(DynamicalSystem), intent(inout) :: ds
  real(dp), intent(in) :: e

  real(dp) :: mu(3), virial(3,3)
  real(dp) :: lat0_inv(3,3), F(3,3), strain(3,3)

  if (params%extra_heat > 0.0_dp) then
    call print("EH "//ds%t//" "//temperature(ds, property="extra_heat_mask", value=1, instantaneous=.true.)//" "//temperature(ds, property="extra_heat_mask", value=0, instantaneous=.true.))
  endif
  call ds_print_status(ds, "STAT", e)
  if (get_value(ds%atoms%params, 'Dipole_Moment', mu)) then
    call print("MU " // ds%t // " " // mu)
  endif
  if (params%calc_virial) then
    if (.not. get_value(ds%atoms%params, "orig_lattice_inv", lat0_inv)) then
      call matrix3x3_inverse(ds%atoms%lattice, lat0_inv)
      call set_value(ds%atoms%params, "orig_lattice_inv", lat0_inv)
    endif
    F = matmul(ds%atoms%lattice, lat0_inv)
    strain = matmul(transpose(F),F)
    strain(1,1) = strain(1,1) - 1.0_dp
    strain(2,2) = strain(2,2) - 1.0_dp
    strain(3,3) = strain(3,3) - 1.0_dp
    strain = 0.5_dp*strain
    call get_param_value(ds%atoms, "virial", virial)
    call print("STRESS " // ds%t // " " // (reshape(virial+ds%Wkin,(/9/))/cell_volume(ds%atoms)*GPA) // " GPa "//&
               "VOL " // cell_volume(ds%atoms)// " A^3 "// &
	       "STRAIN "//reshape(strain, (/9/)))
  endif

end subroutine print_summary

subroutine print_atoms_params(params, at)
  type(md_params), intent(in) :: params
  type(Atoms), intent(in) :: at
  call print("PA " // write_string(at%params, real_format='f18.10'))
end subroutine print_atoms_params

subroutine print_pot(params, pot)
  type(md_params), intent(in) :: params
  type(potential), intent(in) :: pot

  mainlog%prefix="MD_POT"
#ifdef HAVE_TB
  if (pot%is_simple) then
    if (associated(pot%simple%tb)) then
      call print(pot%simple%tb)
    endif
  endif
#endif
  mainlog%prefix=""
end subroutine print_pot

subroutine print_at(params, ds, e, pot, out)
  type(md_params), intent(in) :: params
  type(DynamicalSystem), intent(inout) :: ds
  real(dp), intent(in) :: e
  type(Potential), intent(in) :: pot
  type(CInOutput), intent(inout) :: out

  real(dp) :: ke

  if (params%calc_local_ke) then
     if (.not. has_property(ds%atoms, 'local_ke')) then
        call add_property(ds%atoms, 'local_ke', 0.0_dp, n_cols=1)
     endif
     ke = kinetic_energy(ds, local_ke=.true.)
  endif

  if (allocated(params%print_property_list)) then
    call write(out, ds%atoms, properties_array=params%print_property_list, real_format='%26.18f')
  else
    call write(out, ds%atoms, real_format='%26.18f')
  endif
  !call print_xyz(ds%atoms, out, all_properties=.true., comment="t="//ds%t//" e="//(kinetic_energy(ds)+e), real_format='f18.10')
end subroutine print_at

subroutine initialise_md_thermostat(ds, params)
  type(md_params), intent(inout) :: params
  type(DynamicalSystem), intent(inout) :: ds

  params%T_increment = sign(params%T_increment, params%T_final-params%T_initial)
  params%variable_T = params%T_final >= 0.0_dp

  if(params%rescale_initial_velocity) then
    call print('Rescaling initial velocities to T='//params%rescale_initial_velocity_T)
    call rescale_velo(ds, params%rescale_initial_velocity_T, mass_weighted=.true., zero_L=params%zero_angular_momentum)
  endif

  params%T_cur = cur_temp(params, ds%t)

   if (params%damping) then
      call print('MD damping')
      call enable_damping(ds, params%damping_tau)
   else if (params%const_T .or. params%const_P) then
      if (params%const_P) then
	 if (.not.params%calc_virial) then
	    params%calc_virial = .true.
	    call print('WARNING: Doing const P, setting calc_virial option to true')
	 endif
      endif

      if (params%all_purpose_thermostat) then
	 if (params%const_P) then
	    if (params%const_T .and. params%barostat_const_T) then
	       call set_barostat(ds, type=BAROSTAT_HOOVER_LANGEVIN, p_ext=params%p_ext/GPA, hydrostatic_strain=params%hydrostatic_strain, &
		  diagonal_strain=params%diagonal_strain, finite_strain_formulation=params%finite_strain_formulation, tau_epsilon=params%barostat_tau, T=params%T_cur, W_epsilon_factor=params%barostat_mass_factor)
	    else
	       call set_barostat(ds, type=BAROSTAT_HOOVER_LANGEVIN, p_ext=params%p_ext/GPA, hydrostatic_strain=params%hydrostatic_strain, &
		  diagonal_strain=params%diagonal_strain, finite_strain_formulation=params%finite_strain_formulation, tau_epsilon=params%barostat_tau, W_epsilon_factor=params%barostat_mass_factor)
	    endif
	 endif
	 if (params%const_T) then
	    if (params%all_purpose_thermostat_massive) then
	       call add_thermostat(ds, type=THERMOSTAT_ALL_PURPOSE, T=params%T_cur, tau=params%langevin_tau, Q=nose_hoover_mass(3.0_dp, params%T_cur, params%adaptive_langevin_NH_tau), &
		  NHL_tau = params%all_purpose_thermostat_NHL_tau, NHL_mu = nose_hoover_mass(3.0_dp, params%T_cur, params%all_purpose_thermostat_NHL_NH_tau), &
		  massive=params%all_purpose_thermostat_massive)
	    else
	       call add_thermostat(ds, type=THERMOSTAT_ALL_PURPOSE, T=params%T_cur, tau=params%langevin_tau, Q=nose_hoover_mass(3.0_dp*ds%atoms%N, params%T_cur, params%adaptive_langevin_NH_tau), &
		  NHL_tau = params%all_purpose_thermostat_NHL_tau, NHL_mu = nose_hoover_mass(3.0_dp*ds%atoms%N, params%T_cur, params%all_purpose_thermostat_NHL_NH_tau), &
		  massive=params%all_purpose_thermostat_massive)
	    endif
	    ds%atoms%thermostat_region=1
	 endif

      else ! old thermostat

	 if (params%const_T.and..not.params%const_P) then
	    call print('Running NVT at T = ' // params%T_cur // " K")
	    if (params%nose_hoover_thermostat) then
	       call add_thermostat(ds, THERMOSTAT_NOSE_HOOVER, params%T_cur, Q=nose_hoover_mass(3*ds%atoms%N, params%T_cur, tau=params%nose_hoover_tau))
	    else
	       if (params%adaptive_langevin_NH_tau > 0) then
		  call print("Using open Langevin Q="//nose_hoover_mass(3*ds%atoms%N, params%T_cur, tau=params%adaptive_langevin_NH_tau))
		  if (params%langevin_OU) then
		     call add_thermostat(ds, THERMOSTAT_LANGEVIN_OU, params%T_cur, tau=params%langevin_tau, Q=nose_hoover_mass(3*ds%atoms%N, params%T_cur, tau=params%adaptive_langevin_NH_tau))
		  else
		     call add_thermostat(ds, THERMOSTAT_LANGEVIN, params%T_cur, tau=params%langevin_tau, Q=nose_hoover_mass(3*ds%atoms%N, params%T_cur, tau=params%adaptive_langevin_NH_tau))
		  endif
	       else
		  if (params%langevin_OU) then
		     call add_thermostat(ds, THERMOSTAT_LANGEVIN_OU, params%T_cur, tau=params%langevin_tau)
		  else
		     call add_thermostat(ds, THERMOSTAT_LANGEVIN, params%T_cur, tau=params%langevin_tau)
		  endif
	       endif
	    endif
	    ds%atoms%thermostat_region = 1
	 else if (params%const_T.and.params%const_P) then
	    call print('Running NPT at T = '// params%T_cur // " K and external p = " // params%p_ext/GPA )
	    if (params%adaptive_langevin_NH_tau > 0) then
	       call print("Using open Langevin Q="//nose_hoover_mass(3*ds%atoms%N, params%T_cur, tau=params%adaptive_langevin_NH_tau))
	       call add_thermostat(ds,  THERMOSTAT_LANGEVIN_NPT, params%T_cur, tau=params%langevin_tau, p=params%p_ext/GPA, Q=nose_hoover_mass(3*ds%atoms%N, params%T_cur, tau=params%adaptive_langevin_NH_tau))
	    else
	       if (params%NPT_NB) then
		  call add_thermostat(ds,  THERMOSTAT_LANGEVIN_NPT_NB, params%T_cur, tau=params%langevin_tau, p=params%p_ext/GPA)
	       else
		  call add_thermostat(ds,  THERMOSTAT_LANGEVIN_NPT, params%T_cur, tau=params%langevin_tau, p=params%p_ext/GPA)
	       endif
	    endif
	    ds%atoms%thermostat_region = 1
	 else if (params%const_P.and..not.params%const_T) then
	    call system_abort('No const_P and not const_T')
	 endif

      endif ! all_purpose vs. old thermostat

   else ! not constP or const_T
      call print('Running NVE')
   endif

end subroutine initialise_md_thermostat

subroutine update_md_thermostat(ds, params)
  type(md_params), intent(inout) :: params
  type(DynamicalSystem), intent(inout) :: ds

  real(dp) :: T_new

  T_new = cur_temp(params, ds%t)
  if (T_new /= params%T_cur) then
    params%T_cur = T_new
    if (params%const_T.and..not.params%const_P) then
      call print('Running NVT at new T = ' // params%T_cur // " K")
    else
      call print('Running NPT at new T = '// params%T_cur // " K and external p = " // params%p_ext )
    endif
  endif

  ds%thermostat%T  = params%T_cur

end subroutine update_md_thermostat

function cur_temp(params, ds_t) result(T_cur)
  type(md_params), intent(in) :: params
  real(dp), intent(in) :: ds_t
  real(dp) :: T_cur

  integer :: i_increment

  if (params%T_final > 0.0_dp) then
    i_increment = ds_t/params%T_increment_time
    T_cur = params%T_initial + i_increment*params%T_increment
    if (T_cur > params%T_final) T_cur = params%T_final
  else
    T_cur = params%T_initial
  endif

end function cur_temp

end module md_module

program md
use libatoms_module
use potential_module
use md_module
use libatoms_misc_utils_module
use restraints_constraints_xml_module

implicit none
  type (Potential) :: pot
  type(MPI_context) :: mpi_glob, mpi_glob_orig
  type(Cinoutput) :: traj_out, atoms_in_cio
  type(Atoms) :: at_in
  type(DynamicalSystem) :: ds

  real(dp) :: E, virial(3,3)
  real(dp), pointer :: force_p(:,:)
  real(dp) :: max_moved

  integer :: i, i_step, initial_i_step
  type(md_params) :: params
  integer :: error = ERROR_NONE
  type(extendable_str) :: params_es

  logical :: store_constraint_force
  real(dp), allocatable :: restraint_stuff(:,:), restraint_stuff_timeavg(:,:)
  character(STRING_LENGTH) :: extra_calc_args
  integer :: l_error
  integer, pointer :: extra_heat_mask(:)

  call system_initialise()

  call initialise(mpi_glob)
  mpi_glob_orig = mpi_glob

  call get_params(params, mpi_glob)

  call verbosity_push(verbosity_of_str(trim(params%verbosity)))

  if (params%do_timing) call enable_timing()
  call system_timer("md_prep")

  call print_params(params)

  if (params%rng_seed >= 0) call system_reseed_rng(params%rng_seed)

  call initialise(atoms_in_cio, params%atoms_in_file, INPUT, mpi=mpi_glob)
  call read(at_in, atoms_in_cio, error=error)
  HANDLE_ERROR(error)

  if (len_trim(params%params_in_file) > 0) then
<<<<<<< HEAD
     call read(params_es, params%params_in_file, convert_to_string=.true., mpi_comm=mpi_glob%communicator, mpi_id=mpi_glob%my_proc)
=======
     call read(params_es, params%params_in_file, convert_to_string=.true., mpi_comm=mpi_glob%communicator,  mpi_id=mpi_glob%my_proc)
>>>>>>> 91714bf3
  else
     call initialise(params_es)
  endif

  call initialise(pot, args_str=params%pot_init_args, param_str=string(params_es), mpi_obj=mpi_glob)

  call print(pot)

  call initialise(ds, at_in)


  ! set some initial values, in particular if this run is a continuation
  initial_i_step = 1
  if (params%continuation) then
    call get_param_value(ds%atoms, 'time', ds%t, l_error)
    call get_param_value(ds%atoms, 'i_step', initial_i_step, l_error)
    CLEAR_ERROR(error)
    if(has_property(at_in, 'velo')) then
       ds%atoms%velo=at_in%velo
       call print("Initialising velocities from input file")
    endif
  endif

  call finalise(at_in)

  call init_restraints_constraints(ds, string(params_es))
  store_constraint_force = has_property(ds%atoms, "constraint_force")

  call finalise(params_es)

  call initialise(traj_out, params%trajectory_out_file, OUTPUT, mpi=mpi_glob, netcdf4=params%netcdf4)
  open(uflux, file=params%flux_out_file, position='append')

  call initialise_md_thermostat(ds, params)

  if (params%zero_momentum) call zero_momentum(ds)
  if (params%zero_angular_momentum) call zero_angular_momentum(ds%atoms)

  ! add properties
  call add_property(ds%atoms, 'force', 0.0_dp, n_cols=3, ptr2=force_p)

  call set_cutoff(ds%atoms, cutoff(pot), cutoff_skin=params%cutoff_buffer)

  ! start with p(t), v(t)
  ! calculate f(t)
  call calc_connect(ds%atoms)
  if (params%quiet_calc) call verbosity_push_decrement()

  if (params%extra_heat > 0.0_dp .and. .not. assign_pointer(ds%atoms, 'extra_heat_mask', extra_heat_mask)) &
      call system_abort("md: extra_heat="//params%extra_heat//" > 0, but no extra_heat_mask integer field found")

  extra_calc_args="force"
  if (params%calc_energy) extra_calc_args = trim(extra_calc_args) // " energy"
  if (params%calc_virial) extra_calc_args = trim(extra_calc_args) // " virial"
  call calc(pot, ds%atoms, args_str=trim(params%first_pot_calc_args)//" "//trim(extra_calc_args))
  if (params%calc_energy) call get_param_value(ds%atoms, "energy", E)
  if (params%calc_virial) call get_param_value(ds%atoms, "virial", virial)
  if (params%quiet_calc) call verbosity_pop()
  call set_value(ds%atoms%params, 'time', ds%t)

  if (params%extra_heat > 0.0_dp .and. mod(floor(ds%t/1000.0_dp),2) == 0) call add_extra_heat(force_p, params%extra_heat, extra_heat_mask)

  ! calculate a(t) from f(t)
  forall(i = 1:ds%N) ds%atoms%acc(:,i) = force_p(:,i) / ElementMass(ds%atoms%Z(i))

  if (ds%Nrestraints > 0) then
     ! first get_restraint_stuff allocates to right size
     call get_restraint_stuff(ds, restraint_stuff)
     allocate(restraint_stuff_timeavg(size(restraint_stuff,1),size(restraint_stuff,2)))
     restraint_stuff_timeavg = restraint_stuff
  end if
  call do_prints(params, ds, e, pot, restraint_stuff, restraint_stuff_timeavg, traj_out, 0, override_intervals = .true.)

  call calc_connect(ds%atoms)
  max_moved = 0.0_dp

  call system_timer("md_prep")

  ! on entry, we have p(t), v(t), a(t), like advance verlet 1 wants
  call system_timer("md_loop")
  i_step = initial_i_step
  do while ((params%N_steps >= 0 .and. i_step <= params%N_steps) .or. (params%max_time > 0.0_dp .and. ds%t <= params%max_time))

    call update_md_thermostat(ds, params)

    call advance_md(ds, params, pot, store_constraint_force)
    if (ds%Nrestraints > 0) then
       call get_restraint_stuff(ds, restraint_stuff)
       call update_exponential_average(restraint_stuff_timeavg, params%dt/ds%avg_time, restraint_stuff)
    end if
    if (params%calc_energy) call get_param_value(ds%atoms, "energy", E)

    ! now we have p(t+dt), v(t+dt), a(t+dt)

    call system_timer("md/print")
    call set_value(ds%atoms%params, 'time', ds%t)
    call set_value(ds%atoms%params, 'i_step', i_step)
    call do_prints(params, ds, e, pot, restraint_stuff, restraint_stuff_timeavg, traj_out, i_step)

    call system_timer("md/print")

    i_step = i_step + 1
  end do
  call system_timer("md_loop")

  call do_prints(params, ds, e, pot, restraint_stuff, restraint_stuff_timeavg, traj_out, params%N_steps, override_intervals = .true.)

  call system_finalise()

contains

  subroutine get_restraint_stuff(ds, restraint_stuff)
    type(DynamicalSystem), intent(in) :: ds
    real(dp), allocatable, intent(inout) :: restraint_stuff(:,:)

    integer :: i_r, n_s

    ! count number to print in summary n_s
    n_s = 0
    do i_r = 1, ds%Nrestraints
      if (ds%restraint(i_r)%print_summary) n_s=n_s + 1
    end do

    ! (re)allocate array
    if (allocated(restraint_stuff)) then
      if (size(restraint_stuff,1) /= 5 .or. size(restraint_stuff,2) /= n_s) deallocate(restraint_stuff)
    endif
    if (.not. allocated(restraint_stuff)) then
       allocate(restraint_stuff(5,n_s))
    endif

    ! fill in data
    n_s = 0
    do i_r = 1, ds%Nrestraints
       if (ds%restraint(i_r)%print_summary) then
	  n_s = n_s + 1
	  restraint_stuff(1,n_s) =  ds%restraint(i_r)%target_v
	  restraint_stuff(2,n_s) =  ds%restraint(i_r)%C
	  restraint_stuff(3,n_s) =  ds%restraint(i_r)%E
	  restraint_stuff(4,n_s) = -ds%restraint(i_r)%dE_dcoll
	  restraint_stuff(5,n_s) = -ds%restraint(i_r)%dE_dk
       end if
    end do
  end subroutine get_restraint_stuff

  subroutine advance_md(ds, params, pot, store_constraint_force)
    type(DynamicalSystem), intent(inout) :: ds
    type(md_params), intent(in) :: params
    type(Potential), intent(inout) :: pot
    logical, intent(in) :: store_constraint_force

    integer :: i_substep
    real(dp), pointer :: new_pos(:,:), new_velo(:,:), new_forces(:,:), force_p(:,:)
    real(dp) :: new_E
    logical :: has_new_pos, has_new_velo, has_new_forces, has_new_E
    character(STRING_LENGTH) :: extra_calc_args

    if (params%advance_md_substeps > 0) then
      call calc_connect(ds%atoms)
      if (params%quiet_calc) call verbosity_push_decrement()

      extra_calc_args="force"
      if (params%calc_energy) extra_calc_args = trim(extra_calc_args) // " energy"
      if (params%calc_virial) extra_calc_args = trim(extra_calc_args) // " virial"
      call calc(pot, ds%atoms, args_str=trim(params%pot_calc_args)//" "//trim(extra_calc_args))

      if (params%extra_heat > 0.0_dp .and. mod(floor(ds%t/1000.0_dp),2) == 0) call add_extra_heat(force_p, params%extra_heat, extra_heat_mask)

      if (params%quiet_calc) call verbosity_pop()
      has_new_pos = assign_pointer(ds%atoms, 'new_pos', new_pos)
      has_new_velo = assign_pointer(ds%atoms, 'new_velo', new_velo)
      has_new_forces = assign_pointer(ds%atoms, 'new_forces', new_forces)
      has_new_E = get_value(ds%atoms%params, 'New_Energy', new_E)
      if (count ( (/ has_new_pos, has_new_velo, has_new_forces /) ) > 0) then
	if (count ( (/ has_new_pos, has_new_velo, has_new_forces /) ) /= 3) then
	    call system_abort("advance_md tried to do md within driver, got only some of " // &
	     "has_new_pos=" // has_new_pos // " has_new_velo="//has_new_velo//" has_new_forces="//has_new_forces)
	  endif
	ds%atoms%pos = new_pos
	ds%atoms%velo = new_velo
	if (.not. assign_pointer(ds%atoms, "force", force_p)) then
	  call system_abort("advance_md failed to assign pointer for force")
	endif
	force_p = new_forces
	if (has_new_E) call set_param_value(ds%atoms, "energy", new_E)
	ds%t = ds%t + params%dt*params%advance_md_substeps
	ds%nSteps = ds%nSteps + params%advance_md_substeps
	call calc_connect(ds%atoms)
	max_moved = 0.0_dp
      else ! failed to find new_pos
	do i_substep=1, params%advance_md_substeps
	  call advance_md_one(ds, params, pot, store_constraint_force)
	end do
      endif
    else
      call advance_md_one(ds, params, pot, store_constraint_force)
    endif
  end subroutine advance_md

  subroutine advance_md_one(ds, params, pot, store_constraint_force)
    type(DynamicalSystem), intent(inout) :: ds
    type(md_params), intent(in) :: params
    type(Potential), intent(inout) :: pot
    logical, intent(in) :: store_constraint_force

    real(dp), pointer :: force_p(:,:)
    real(dp) :: E, virial(3,3)
    character(STRING_LENGTH) :: extra_calc_args

    ! start with have p(t), v(t), a(t)

    ! first Verlet half-step
    call system_timer("md/advance_verlet1")
    if(params%const_P) then
       call get_param_value(ds%atoms, "virial", virial)
       call advance_verlet1(ds, params%dt, virial=virial, store_constraint_force=store_constraint_force)
    else
       call advance_verlet1(ds, params%dt, store_constraint_force=store_constraint_force)
    endif
    call system_timer("md/advance_verlet1")
    ! now we have p(t+dt), v(t+dt/2), a(t)

    max_moved = max_moved + params%dt*maxval(abs(ds%atoms%velo))*sqrt(3.0_dp)
    call system_timer("md/calc_connect")
    if (max_moved > 0.9_dp*params%cutoff_buffer) then
      call calc_connect(ds%atoms)
      max_moved = 0.0_dp
    else
      call calc_dists(ds%atoms)
    endif
    call system_timer("md/calc_connect")

    ! calc f(t+dt)
    call system_timer("md/calc")
    if (params%quiet_calc) call verbosity_push_decrement()

    extra_calc_args="force"
    if (params%calc_energy) extra_calc_args = trim(extra_calc_args) // " energy"
    if (params%calc_virial) extra_calc_args = trim(extra_calc_args) // " virial"
    call calc(pot, ds%atoms, args_str=trim(params%pot_calc_args)//" "//trim(extra_calc_args))
    if (params%calc_energy) call get_param_value(ds%atoms, "energy", E)
    if (params%calc_virial) call get_param_value(ds%atoms, "virial", virial)
    if (.not. assign_pointer(ds%atoms, "force", force_p)) call system_abort("md failed to get force")

    if (params%extra_heat > 0.0_dp .and. mod(floor(ds%t/1000.0_dp),2) == 0) call add_extra_heat(force_p, params%extra_heat, extra_heat_mask)

    if (params%quiet_calc) call verbosity_pop()
    call system_timer("md/calc")
    ! now we have a(t+dt)

    ! second Verlet half-step
    call system_timer("md/advance_verlet2")
    if(params%const_P) then
       call advance_verlet2(ds, params%dt, force_p, virial=virial, E=E, store_constraint_force=store_constraint_force)
    else
       call advance_verlet2(ds, params%dt, force_p, E=E, store_constraint_force=store_constraint_force)
    endif
    call system_timer("md/advance_verlet2")

    ! now we have p(t+dt), v(t+dt), a(t+dt)

    ! call calc again if needed for v dep. forces
    if (params%v_dep_quants_extra_calc) then
      if (params%quiet_calc) call verbosity_push_decrement()
      call calc(pot, ds%atoms, args_str=trim(params%pot_calc_args)//" "//trim(extra_calc_args))
      if (params%quiet_calc) call verbosity_pop()

      if (params%extra_heat > 0.0_dp .and. mod(floor(ds%t/1000.0_dp),2) == 0) call add_extra_heat(force_p, params%extra_heat, extra_heat_mask)
    end if

  end subroutine advance_md_one

  subroutine add_extra_heat(force, extra_heat_mag, extra_heat_mask)
     real(dp), intent(inout) :: force(:,:)
     real(dp), intent(in) :: extra_heat_mag
     integer, intent(in) :: extra_heat_mask(:)

     integer i

     do i=1, size(force,2)
        if (extra_heat_mask(i) /= 0) then
	   force(1,i) = force(1,i) + extra_heat_mag*ran_normal()
	   force(2,i) = force(2,i) + extra_heat_mag*ran_normal()
	   force(3,i) = force(3,i) + extra_heat_mag*ran_normal()
	endif
     end do
  end subroutine add_extra_heat

end program<|MERGE_RESOLUTION|>--- conflicted
+++ resolved
@@ -646,11 +646,7 @@
   HANDLE_ERROR(error)
 
   if (len_trim(params%params_in_file) > 0) then
-<<<<<<< HEAD
-     call read(params_es, params%params_in_file, convert_to_string=.true., mpi_comm=mpi_glob%communicator, mpi_id=mpi_glob%my_proc)
-=======
      call read(params_es, params%params_in_file, convert_to_string=.true., mpi_comm=mpi_glob%communicator,  mpi_id=mpi_glob%my_proc)
->>>>>>> 91714bf3
   else
      call initialise(params_es)
   endif
